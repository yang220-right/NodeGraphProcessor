﻿using System.Collections.Generic;
using UnityEngine;
using UnityEditor.Experimental.GraphView;
using UnityEngine.UIElements;
using UnityEditor;
using System.Reflection;
using System;
using System.Linq;
using UnityEditorInternal;

using Status = UnityEngine.UIElements.DropdownMenuAction.Status;
using NodeView = UnityEditor.Experimental.GraphView.Node;

namespace GraphProcessor
{
	[NodeCustomEditor(typeof(BaseNode))]
	public class BaseNodeView : NodeView
	{
		public BaseNode							nodeTarget;

		public List< PortView >					inputPortViews = new List< PortView >();
		public List< PortView >					outputPortViews = new List< PortView >();

		public BaseGraphView					owner { private set; get; }

		protected Dictionary< string, List< PortView > > portsPerFieldName = new Dictionary< string, List< PortView > >();

        protected VisualElement 				controlsContainer;
		protected VisualElement					debugContainer;

		VisualElement							settings;
		VisualElement							settingButton;

		Label									computeOrderLabel = new Label();

		public event Action< PortView >			onPortConnected;
		public event Action< PortView >			onPortDisconnected;

<<<<<<< HEAD
		protected virtual bool					hasSettings => false;

		readonly string							baseNodeStyle = "GraphProcessorStyles/BaseNodeView";
=======
        public bool initializing = false; //Used for applying SetPosition on locked node at init.

        readonly string							baseNodeStyle = "GraphProcessorStyles/BaseNodeView";
>>>>>>> e5ed5ca3

		bool									settingsExpanded = false;

		#region  Initialization

		public void Initialize(BaseGraphView owner, BaseNode node)
		{
			nodeTarget = node;
			this.owner = owner;

			owner.computeOrderUpdated += ComputeOrderUpdatedCallback;

            styleSheets.Add(Resources.Load<StyleSheet>(baseNodeStyle));

            if (!string.IsNullOrEmpty(node.layoutStyle))
                styleSheets.Add(Resources.Load<StyleSheet>(node.layoutStyle));

			InitializePorts();
			InitializeView();
			InitializeDebug();

			Enable();

			InitializeSettings();

			RefreshExpandedState();

			this.RefreshPorts();
		}

		void InitializePorts()
		{
			var listener = owner.connectorListener;

			foreach (var inputPort in nodeTarget.inputPorts)
			{
				AddPort(inputPort.fieldInfo, Direction.Input, listener, inputPort.portData);
			}

			foreach (var outputPort in nodeTarget.outputPorts)
			{
				AddPort(outputPort.fieldInfo, Direction.Output, listener, outputPort.portData);
			}
		}

		void InitializeView()
		{
            controlsContainer = new VisualElement{ name = "controls" };
			mainContainer.Add(controlsContainer);

			debugContainer = new VisualElement{ name = "debug" };
			if (nodeTarget.debug)
				mainContainer.Add(debugContainer);

			title = (string.IsNullOrEmpty(nodeTarget.name)) ? nodeTarget.GetType().Name : nodeTarget.name;

            initializing = true;

            SetPosition(nodeTarget.position);
		}

		void InitializeSettings()
		{
			// Initialize settings button:
			if (hasSettings)
				CreateSettingButton();
		}
		
		void CreateSettingButton()
		{
			settingButton = new VisualElement {name = "settings-button"};
			settingButton.Add(new VisualElement { name = "icon" });
			settings = new VisualElement();

			// Add Node type specific settings
			settings.Add(CreateSettingsView());

			// Add manipulators
			settingButton.AddManipulator(new Clickable(ToggleSettings));

			var buttonContainer = new VisualElement { name = "button-container" };
			buttonContainer.style.flexDirection = FlexDirection.Row;
			buttonContainer.Add(settingButton);
			titleContainer.Add(buttonContainer);
		}

		void ToggleSettings()
		{
			settingsExpanded = !settingsExpanded;
			if (settingsExpanded)
			{
				topContainer.parent.Insert(0, settings);
				owner.ClearSelection();
				owner.AddToSelection(this);

				settingButton.AddToClassList("clicked");
			}
			else
			{
				settings.RemoveFromHierarchy();

				settingButton.RemoveFromClassList("clicked");
			}
		}

		void InitializeDebug()
		{
			ComputeOrderUpdatedCallback();
			debugContainer.Add(computeOrderLabel);
		}

		#endregion

		#region API

		public List< PortView > GetPortViewsFromFieldName(string fieldName)
		{
			List< PortView >	ret;

			portsPerFieldName.TryGetValue(fieldName, out ret);

			return ret;
		}

		public PortView GetFirstPortViewFromFieldName(string fieldName)
		{
			return GetPortViewsFromFieldName(fieldName)?.First();
		}

		public PortView GetPortViewFromFieldName(string fieldName, string identifier)
		{
			return GetPortViewsFromFieldName(fieldName)?.FirstOrDefault(pv => {
				return (pv.portData.identifier == identifier) || (String.IsNullOrEmpty(pv.portData.identifier) && String.IsNullOrEmpty(identifier));
			});
		}

		public PortView AddPort(FieldInfo fieldInfo, Direction direction, EdgeConnectorListener listener, PortData portData)
		{
			// TODO: hardcoded value
			PortView p = new PortView(Orientation.Horizontal, direction, fieldInfo, portData, listener);

			if (p.direction == Direction.Input)
			{
				inputPortViews.Add(p);
				inputContainer.Add(p);
			}
			else
			{
				outputPortViews.Add(p);
				outputContainer.Add(p);
			}

			p.Initialize(this, portData?.displayName);

			List< PortView > ports;
			portsPerFieldName.TryGetValue(p.fieldName, out ports);
			if (ports == null)
			{
				ports = new List< PortView >();
				portsPerFieldName[p.fieldName] = ports;
			}
			ports.Add(p);

			return p;
		}

		public void RemovePort(PortView p)
		{
			// Remove all connected edges:
			var edgesCopy = p.GetEdges().ToList();
			foreach (var e in edgesCopy)
				owner.Disconnect(e, refreshPorts: false);

			if (p.direction == Direction.Input)
			{
				inputPortViews.Remove(p);
				inputContainer.Remove(p);
			}
			else
			{
				outputPortViews.Remove(p);
				outputContainer.Remove(p);
			}

			List< PortView > ports;
			portsPerFieldName.TryGetValue(p.fieldName, out ports);
			ports.Remove(p);
		}

		public void OpenNodeViewScript()
		{
			var scriptPath = NodeProvider.GetNodeViewScript(GetType());

			if (scriptPath != null)
				InternalEditorUtility.OpenFileAtLineExternal(scriptPath, 0);
		}

		public void OpenNodeScript()
		{
			var scriptPath = NodeProvider.GetNodeScript(nodeTarget.GetType());

			if (scriptPath != null)
				InternalEditorUtility.OpenFileAtLineExternal(scriptPath, 0);
		}

		public void ToggleDebug()
		{
			nodeTarget.debug = !nodeTarget.debug;
			UpdateDebugView();
		}

		public void UpdateDebugView()
		{
			if (nodeTarget.debug)
				mainContainer.Add(debugContainer);
			else
				mainContainer.Remove(debugContainer);
		}

		#endregion

		#region Callbacks & Overrides

		void ComputeOrderUpdatedCallback()
		{
			//Update debug compute order
			computeOrderLabel.text = "Compute order: " + nodeTarget.computeOrder;
		}

		public virtual void Enable()
		{
			DrawDefaultInspector();
		}

		public virtual void DrawDefaultInspector()
		{
			var fields = nodeTarget.GetType().GetFields(BindingFlags.Public | BindingFlags.NonPublic | BindingFlags.Instance | BindingFlags.DeclaredOnly);

			foreach (var field in fields)
			{
				//skip if the field is not serializable
				if (!field.IsPublic && field.GetCustomAttribute(typeof(SerializeField)) == null)
					continue ;

				//skip if the field is an input/output and not marked as SerializedField
				if (field.GetCustomAttribute(typeof(SerializeField)) == null && (field.GetCustomAttribute(typeof(InputAttribute)) != null || field.GetCustomAttribute(typeof(OutputAttribute)) != null))
					continue ;

                //skip if marked with NonSerialized or HideInInspector
                if (field.GetCustomAttribute(typeof(System.NonSerializedAttribute)) != null || field.GetCustomAttribute(typeof(HideInInspector)) != null)
                    continue ;

				var controlLabel = new Label(field.Name);
                controlsContainer.Add(controlLabel);

				var element = FieldFactory.CreateField(field.FieldType, field.GetValue(nodeTarget), (newValue) => {
					owner.RegisterCompleteObjectUndo("Updated " + newValue);
					field.SetValue(nodeTarget, newValue);
				});

				if (element != null)
					controlsContainer.Add(element);
			}
		}

		public void OnPortConnected(PortView port)
		{
			onPortConnected?.Invoke(port);
		}

		public void OnPortDisconnected(PortView port)
		{
			onPortDisconnected?.Invoke(port);
		}

		// TODO: a function to force to reload the custom behavior ports (if we want to do a button to add ports for example)

		public virtual void OnRemoved() {}
		public virtual void OnCreated() {}

		public override void SetPosition(Rect newPos)
		{
            if (initializing || !nodeTarget.isLocked)
            {
                initializing = false;
                base.SetPosition(newPos);

                Undo.RegisterCompleteObjectUndo(owner.graph, "Moved graph node");
                nodeTarget.position = newPos;
            }
		}

		public override bool	expanded
		{
			get { return base.expanded; }
			set
			{
				base.expanded = value;
				nodeTarget.expanded = value;
			}
		}

        public void ChangeLockStatus()
        {
            nodeTarget.nodeLock ^= true;
        }

        public override void BuildContextualMenu(ContextualMenuPopulateEvent evt)
		{
			evt.menu.AppendAction("Open Node Script", (e) => OpenNodeScript(), OpenNodeScriptStatus);
			evt.menu.AppendAction("Open Node View Script", (e) => OpenNodeViewScript(), OpenNodeViewScriptStatus);
			evt.menu.AppendAction("Debug", (e) => ToggleDebug(), DebugStatus);
            if (nodeTarget.unlockable)
                evt.menu.AppendAction((nodeTarget.isLocked ? "Unlock" : "Lock"), (e) => ChangeLockStatus(), LockStatus);
        }

        Status LockStatus(DropdownMenuAction action)
        {
            return Status.Normal;
        }

        Status DebugStatus(DropdownMenuAction action)
		{
			if (nodeTarget.debug)
				return Status.Checked;
			return Status.Normal;
		}

		Status OpenNodeScriptStatus(DropdownMenuAction action)
		{
			if (NodeProvider.GetNodeScript(nodeTarget.GetType()) != null)
				return Status.Normal;
			return Status.Disabled;
		}

		Status OpenNodeViewScriptStatus(DropdownMenuAction action)
		{
			if (NodeProvider.GetNodeViewScript(GetType()) != null)
				return Status.Normal;
			return Status.Disabled;
		}

		void SyncPortCounts(IEnumerable< NodePort > ports, IEnumerable< PortView > portViews)
		{
			var listener = owner.connectorListener;

			// Maybe not good to remove ports as edges are still connected :/
			foreach (var pv in portViews.ToList())
			{
				// If the port have disepeared from the node datas, we remove the view:
				// We can use the identifier here because this function will only be called when there is a custom port behavior
				if (!ports.Any(p => p.portData.identifier == pv.portData.identifier))
					RemovePort(pv);
			}

			foreach (var p in ports)
			{
				// Add missing port views
				if (!portViews.Any(pv => p.portData.identifier == pv.portData.identifier))
					AddPort(p.fieldInfo, Direction.Input, listener, p.portData);
			}
		}

		public new bool RefreshPorts()
		{
			// If a port behavior was attached to one port, then
			// the port count might have been updated by the node
			// so we have to refresh the list of port views.
			UpdatePortViewWithPorts(nodeTarget.inputPorts, inputPortViews);
			UpdatePortViewWithPorts(nodeTarget.outputPorts, outputPortViews);

			void UpdatePortViewWithPorts(NodePortContainer ports, List< PortView > portViews)
			{
				// When there is no current portviews, we can't zip the list so we just add all
				if (portViews.Count == 0)
					SyncPortCounts(ports, new PortView[]{});
				else if (ports.Count == 0) // Same when there is no ports
					SyncPortCounts(new NodePort[]{}, portViews);
				else
				{
					var p = ports.GroupBy(n => n.fieldName);
					var pv = portViews.GroupBy(v => v.fieldName);
					p.Zip(pv, (portPerFieldName, portViewPerFieldName) => {
						if (portPerFieldName.Count() != portViewPerFieldName.Count())
							SyncPortCounts(portPerFieldName, portViewPerFieldName);
						// We don't care about the result, we just iterate over port and portView
						return "";
					}).ToList();
				}

				// Here we're sure that we have the same amout of port and portView
				// so we can update the view with the new port datas (if the name of a port have been changed for example)

				for (int i = 0; i < portViews.Count; i++)
				{
					var pv = portViews[i];

					pv.UpdatePortView(ports[i].portData.displayName, ports[i].portData.displayType);
				}
			}

			return base.RefreshPorts();
		}

		protected void ForceUpdatePorts()
		{
			nodeTarget.UpdateAllPorts();

			RefreshPorts();
		}
		
		protected virtual VisualElement CreateSettingsView() => new Label("Settings");

		#endregion
    }
}<|MERGE_RESOLUTION|>--- conflicted
+++ resolved
@@ -36,15 +36,11 @@
 		public event Action< PortView >			onPortConnected;
 		public event Action< PortView >			onPortDisconnected;
 
-<<<<<<< HEAD
 		protected virtual bool					hasSettings => false;
 
-		readonly string							baseNodeStyle = "GraphProcessorStyles/BaseNodeView";
-=======
         public bool initializing = false; //Used for applying SetPosition on locked node at init.
 
         readonly string							baseNodeStyle = "GraphProcessorStyles/BaseNodeView";
->>>>>>> e5ed5ca3
 
 		bool									settingsExpanded = false;
 
