﻿using System.Collections;
using System.Collections.Generic;
using UnityEngine;
using UnityEditor.Experimental.GraphView;
using UnityEngine.UIElements;
using System;
using System.Reflection;

namespace GraphProcessor
{
	public class PortView : Port
	{
		public string				fieldName => fieldInfo.Name;
		public Type					fieldType => fieldInfo.FieldType;
		public new Type				portType;
        public BaseNodeView     	owner { get; private set; }
		public PortData				portData;

		public event Action< PortView, Edge >	OnConnected;
		public event Action< PortView, Edge >	OnDisconnected;

		protected FieldInfo		fieldInfo;
		protected BaseEdgeConnectorListener	listener;

		string userPortStyleFile = "PortViewTypes";

		List< EdgeView >		edges = new List< EdgeView >();

		public int connectionCount => edges.Count;

		readonly string portStyle = "GraphProcessorStyles/PortView";

<<<<<<< HEAD
        protected PortView(Orientation orientation, Direction direction, FieldInfo fieldInfo, PortData portData, BaseEdgeConnectorListener edgeConnectorListener)
            : base(orientation, direction, Capacity.Multi, portData.displayType ?? fieldInfo.FieldType)
=======
        PortView(Direction direction, FieldInfo fieldInfo, PortData portData, BaseEdgeConnectorListener edgeConnectorListener)
            : base(portData.vertical ? Orientation.Vertical : Orientation.Horizontal, direction, Capacity.Multi, portData.displayType ?? fieldInfo.FieldType)
>>>>>>> e017b1da
		{
			this.fieldInfo = fieldInfo;
			this.listener = edgeConnectorListener;
			this.portType = portData.displayType ?? fieldInfo.FieldType;
			this.portData = portData;
			this.portName = fieldName;

			styleSheets.Add(Resources.Load<StyleSheet>(portStyle));

			UpdatePortSize();

			var userPortStyle = Resources.Load<StyleSheet>(userPortStyleFile);
			if (userPortStyle != null)
				styleSheets.Add(userPortStyle);
			
			if (portData.vertical)
				AddToClassList("Vertical");
			
			this.tooltip = portData.tooltip;
		}

		public static PortView CreatePV(Direction direction, FieldInfo fieldInfo, PortData portData, BaseEdgeConnectorListener edgeConnectorListener)
		{
			var pv = new PortView(direction, fieldInfo, portData, edgeConnectorListener);
			pv.m_EdgeConnector = new BaseEdgeConnector(edgeConnectorListener);
			pv.AddManipulator(pv.m_EdgeConnector);

			// Force picking in the port label to enlarge the edge creation zone
			var portLabel = pv.Q("type");
			if (portLabel != null)
			{
				portLabel.pickingMode = PickingMode.Position;
				portLabel.style.flexGrow = 1;
			}

			// hide label when the port is vertical
			if (portData.vertical && portLabel != null)
				portLabel.style.display = DisplayStyle.None;
			
			// Fixup picking mode for vertical top ports
			if (portData.vertical)
				pv.Q("connector").pickingMode = PickingMode.Position;

			return pv;
		}

		/// <summary>
		/// Update the size of the port view (using the portData.sizeInPixel property)
		/// </summary>
		public void UpdatePortSize()
		{
			int size = portData.sizeInPixel == 0 ? 8 : portData.sizeInPixel;
			var connector = this.Q("connector");
			var cap = connector.Q("cap");
			connector.style.width = size;
			connector.style.height = size;
			cap.style.width = size - 4;
			cap.style.height = size - 4;

			// Update connected edge sizes:
			edges.ForEach(e => e.UpdateEdgeSize());
		}

		public virtual void Initialize(BaseNodeView nodeView, string name)
		{
			this.owner = nodeView;
			AddToClassList(fieldName);

			// Correct port type if port accept multiple values (and so is a container)
			if (direction == Direction.Input && portData.acceptMultipleEdges && portType == fieldType) // If the user haven't set a custom field type
			{
				if (fieldType.GetGenericArguments().Length > 0)
					portType = fieldType.GetGenericArguments()[0];
			}

			if (name != null)
				portName = name;
			visualClass = "Port_" + portType.Name;
			tooltip = portData.tooltip;
		}

		public override void Connect(Edge edge)
		{
			OnConnected?.Invoke(this, edge);

			base.Connect(edge);

			var inputNode = (edge.input as PortView).owner;
			var outputNode = (edge.output as PortView).owner;

			edges.Add(edge as EdgeView);

			inputNode.OnPortConnected(edge.input as PortView);
			outputNode.OnPortConnected(edge.output as PortView);
		}

		public override void Disconnect(Edge edge)
		{
			OnDisconnected?.Invoke(this, edge);

			base.Disconnect(edge);

			if (!(edge as EdgeView).isConnected)
				return ;

			var inputNode = (edge.input as PortView).owner;
			var outputNode = (edge.output as PortView).owner;

			inputNode.OnPortDisconnected(edge.input as PortView);
			outputNode.OnPortDisconnected(edge.output as PortView);

			edges.Remove(edge as EdgeView);
		}

		public void UpdatePortView(PortData data)
		{
			if (data.displayType != null)
			{
				base.portType = data.displayType;
				portType = data.displayType;
				visualClass = "Port_" + portType.Name;
			}
			if (!String.IsNullOrEmpty(data.displayName))
				base.portName = data.displayName;

			portData = data;

			// Update the edge in case the port color have changed
			schedule.Execute(() => {
				foreach (var edge in edges)
				{
					edge.UpdateEdgeControl();
					edge.MarkDirtyRepaint();
				}
			}).ExecuteLater(50); // Hummm

			UpdatePortSize();
		}

		public List< EdgeView >	GetEdges()
		{
			return edges;
		}
	}
}<|MERGE_RESOLUTION|>--- conflicted
+++ resolved
@@ -30,13 +30,8 @@
 
 		readonly string portStyle = "GraphProcessorStyles/PortView";
 
-<<<<<<< HEAD
-        protected PortView(Orientation orientation, Direction direction, FieldInfo fieldInfo, PortData portData, BaseEdgeConnectorListener edgeConnectorListener)
-            : base(orientation, direction, Capacity.Multi, portData.displayType ?? fieldInfo.FieldType)
-=======
-        PortView(Direction direction, FieldInfo fieldInfo, PortData portData, BaseEdgeConnectorListener edgeConnectorListener)
+        protected PortView(Direction direction, FieldInfo fieldInfo, PortData portData, BaseEdgeConnectorListener edgeConnectorListener)
             : base(portData.vertical ? Orientation.Vertical : Orientation.Horizontal, direction, Capacity.Multi, portData.displayType ?? fieldInfo.FieldType)
->>>>>>> e017b1da
 		{
 			this.fieldInfo = fieldInfo;
 			this.listener = edgeConnectorListener;
